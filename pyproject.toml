--- conflicted
+++ resolved
@@ -7,12 +7,8 @@
     "matplotlib",
     "pandas",
     "scipy",
-<<<<<<< HEAD
     "seaborn",
-=======
-    "seaborn"
     "statsmodels",
->>>>>>> a7c0c890
     "torch==2.5.1",
     "torchaudio==2.5.1",
     "torchdata==0.8.0",
