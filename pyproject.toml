--- conflicted
+++ resolved
@@ -6,17 +6,13 @@
     "biopython>=1.85",
     "matplotlib",
     "pandas",
-<<<<<<< HEAD
     "scipy",
+    "seaborn"
     "statsmodels",
-    "seaborn"
-=======
-    "seaborn",
     "torch==2.5.1",
     "torchaudio==2.5.1",
     "torchdata==0.8.0",
     "torchvision==0.20.1",
->>>>>>> 83c5b7ad
 ]
 
 [project.optional-dependencies]
